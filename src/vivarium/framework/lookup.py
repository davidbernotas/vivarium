--- conflicted
+++ resolved
@@ -217,10 +217,6 @@
         self._pop_view_builder = builder.population.get_view
         self.clock = builder.time.clock()
         self._interpolation_order = builder.configuration.interpolation.order
-<<<<<<< HEAD
-
-=======
->>>>>>> 2f77e355
 
     def build_table(self, data, key_columns, parameter_columns, value_columns) -> LookupTable:
         return LookupTable(data, self._pop_view_builder, key_columns, parameter_columns,
