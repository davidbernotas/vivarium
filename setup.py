#!/usr/bin/env python
from pathlib import Path

from setuptools import setup, find_packages


if __name__ == "__main__":

    base_dir = Path(__file__).parent
    src_dir = base_dir / 'src'

    about = {}
    with (src_dir / "vivarium" / "__about__.py").open() as f:
        exec(f.read(), about)

    with (base_dir / "README.rst").open() as f:
        long_description = f.read()

    install_requirements = [
        'numpy',
        'pandas',
        'pyyaml>=5.1',
        'scipy',
        'click',
        'tables',
<<<<<<< HEAD
        'networkx',
=======
        'loguru',
>>>>>>> 8dba2524
    ]

    interactive_requirements = [
        'IPython',
        'ipywidgets',
        'jupyter',
        'graphviz',
    ]

    test_requirements = [
        'pytest',
        'pytest-mock',
    ]

    doc_requirements = [
        'sphinx<2.1',
        'sphinx-autodoc-typehints',
        'sphinx-rtd-theme',
        'sphinx-click',
        'IPython',
        'matplotlib'
    ]

    setup(
        name=about['__title__'],
        version=about['__version__'],

        description=about['__summary__'],
        long_description=long_description,
        license=about['__license__'],
        url=about["__uri__"],

        author=about["__author__"],
        author_email=about["__email__"],

        classifiers=[
            "Intended Audience :: Developers",
            "Intended Audience :: Education",
            "Intended Audience :: Science/Research",
            "License :: OSI Approved :: GNU General Public License v3 or later (GPLv3+)",
            "Natural Language :: English",
            "Operating System :: MacOS :: MacOS X",
            "Operating System :: POSIX",
            "Operating System :: POSIX :: BSD",
            "Operating System :: POSIX :: Linux",
            "Operating System :: Microsoft :: Windows",
            "Programming Language :: Python",
            "Programming Language :: Python :: 3.6",
            "Programming Language :: Python :: Implementation :: CPython",
            "Topic :: Education",
            "Topic :: Scientific/Engineering",
            "Topic :: Scientific/Engineering :: Artificial Life",
            "Topic :: Scientific/Engineering :: Mathematics",
            "Topic :: Scientific/Engineering :: Medical Science Apps.",
            "Topic :: Scientific/Engineering :: Physics",
            "Topic :: Software Development :: Libraries",
        ],

        package_dir={'': 'src'},
        packages=find_packages(where='src'),
        include_package_data=True,

        install_requires=install_requirements,
        tests_require=test_requirements,
        extras_require={
            'docs': doc_requirements,
            'test': test_requirements,
            'interactive': interactive_requirements,
            'dev': doc_requirements + test_requirements + interactive_requirements,
        },

        entry_points="""
                [console_scripts]
                simulate=vivarium.interface.cli:simulate
            """,

        zip_safe=False,
    )<|MERGE_RESOLUTION|>--- conflicted
+++ resolved
@@ -23,11 +23,8 @@
         'scipy',
         'click',
         'tables',
-<<<<<<< HEAD
         'networkx',
-=======
         'loguru',
->>>>>>> 8dba2524
     ]
 
     interactive_requirements = [
