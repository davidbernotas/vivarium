--- conflicted
+++ resolved
@@ -14,14 +14,10 @@
 from ceam.tree import Node
 from ceam.util import from_yearly, filter_for_rate
 from ceam.events import PopulationEvent, Event, only_living
-<<<<<<< HEAD
-from ceam.modules import ModuleRegistry, SimulationModule
 from ceam.gbd_data.gbd_ms_functions import load_data_from_cache
 from ceam.gbd_data.gbd_ms_functions import get_cause_deleted_mortality_rate
-=======
 from ceam.modules import ModuleRegistry, SimulationModule, LookupTable, ValueMutationNode, DisabilityWeightMixin
 
->>>>>>> feac34f6
 
 class BaseSimulationModule(SimulationModule):
     def __init__(self):
@@ -40,15 +36,8 @@
         return population_columns
 
     def load_data(self, path_prefix):
-<<<<<<< HEAD
-        self.lookup_table = load_data_from_cache(get_cause_deleted_mortality_rate, 'cause_deleted_mortality_rate', config.getint('simulation_parameters', 'location_id'),config.getint('simulation_parameters', 'year_start'),config.getint('simulation_parameters', 'year_end'))
-        
-=======
-        lookup_table = pd.read_csv(os.path.join(path_prefix, 'Mortality_Rates.csv'))
-        lookup_table.columns = [col.lower() for col in lookup_table.columns]
-        return lookup_table
-
->>>>>>> feac34f6
+        return = load_data_from_cache(get_cause_deleted_mortality_rate, 'cause_deleted_mortality_rate', config.getint('simulation_parameters', 'location_id'),config.getint('simulation_parameters', 'year_start'),config.getint('simulation_parameters', 'year_end'))
+
     def mortality_rates(self, population):
         return self.lookup_columns(population, ['cause_deleted_mortality_rate_{i}'.format(i=config.getint('simulation_parameters','draw_number'))])['cause_deleted_mortality_rate_{i}'.format(i=config.getint('simulation_parameters','draw_number'))].values
 
@@ -75,31 +64,7 @@
         self.population = pd.DataFrame()
         self.initial_population = None
         self.last_time_step = None
-<<<<<<< HEAD
-
-    def load_data(self, path_prefix=None):
-        if path_prefix is None:
-            path_prefix = config.get('general', 'reference_data_directory')
-
-        for module in self._ordered_modules:
-            module.load_data(path_prefix)
-        lookup_table = pd.DataFrame()
-
-        
-        for module in self._ordered_modules:
-            if not module.lookup_table.empty:
-                prefixed_table = module.lookup_table
-                assert prefixed_table.duplicated(['age', 'sex_id', 'year_id']).sum() == 0, "%s has a lookup table with duplicate rows"%(module.module_id())
-
-                if lookup_table.empty:
-                    lookup_table = prefixed_table
-                else:
-                    lookup_table = lookup_table.merge(prefixed_table, on=['age', 'sex_id', 'year_id'], how='inner')
-        lookup_table['lookup_id'] = range(0, len(lookup_table))
-        self.lookup_table = lookup_table
-=======
         self.lookup_table = LookupTable()
->>>>>>> feac34f6
 
     def load_population(self, path_prefix=None):
         if path_prefix is None:
@@ -138,11 +103,7 @@
         if not self.lookup_table.lookup_table.empty:
             if 'lookup_id' in self.population:
                 self.population.drop('lookup_id', 1, inplace=True)
-<<<<<<< HEAD
             population = self.population.merge(self.lookup_table[['year_id', 'age', 'sex_id', 'lookup_id']], on=['year_id', 'age', 'sex_id'])
-=======
-            population = self.population.merge(self.lookup_table.lookup_table[['year', 'age', 'sex', 'lookup_id']], on=['year', 'age', 'sex'])
->>>>>>> feac34f6
             assert len(population) == len(self.population), "One of the lookup tables is missing rows or has duplicate rows"
             self.population = population
 
@@ -218,29 +179,11 @@
         total_weight = 1 - weights
         return total_weight
 
-<<<<<<< HEAD
-    # EM - I've been using year_start and year_end as the syntax in the config file. I'm happy to use start_time/end_time instead -- just want to make sure we're consistent
-    def _verify_tables(self, start_time, end_time):
-        # Check that all the data necessary to run the requested date range is available
-        expected_index = set((age, sex_id, year_id) for age in range(1, 104) for sex_id in [1, 2] for year_id in range(start_time.year, end_time.year))
-        for module in self._ordered_modules:
-            if not module.lookup_table.empty:
-                index = set(tuple(row) for row in module.lookup_table[['age', 'sex_id', 'year_id']].values.tolist())
-                assert len(expected_index.difference(index)) == 0, "%s has a lookup table that doesn't meet the minimal index requirements"%((module.module_id(),))
-
-=======
->>>>>>> feac34f6
     def _validate(self, start_time, end_time):
         self._validate_value_nodes()
 
-<<<<<<< HEAD
-    def _step(self, time_step):
-        self.last_time_step = time_step
+    def _prepare_step(self, time_step):
         self.population['year_id'] = self.current_time.year
-=======
-    def _prepare_step(self, time_step):
-        self.population['year'] = self.current_time.year
->>>>>>> feac34f6
         self.population.loc[self.population.alive == True, 'fractional_age'] += time_step.days/365.0
         self.population['age'] = self.population.fractional_age.astype(int)
         self.index_population()
