# ~/ceam/ceam/modules/ihd.py

import os.path

import numpy as np
import pandas as pd

from ceam.engine import SimulationModule
from ceam.util import filter_for_rate
from ceam.event import only_living
from ceam.modules.blood_pressure import BloodPressureModule


class IHDModule(SimulationModule):
    DEPENDENCIES = (BloodPressureModule,)

    def setup(self):
        self.register_event_listener(self.incidence_handler, 'time_step')

    def load_population_columns(self, path_prefix, population_size):
        self.population_columns = pd.read_csv(os.path.join(path_prefix, 'ihd.csv'))
        self.population_columns['ihd'] = self.population_columns['ihd'].astype(bool)

    def load_data(self, path_prefix):
        self.lookup_table = pd.read_csv(os.path.join(path_prefix, 'ihd_mortality_rate.csv'))
        self.lookup_table.rename(columns=lambda col: col.lower(), inplace=True)

        ihd_incidence_rates = pd.read_csv(os.path.join(path_prefix, 'IHD incidence rates.csv'))
        ihd_incidence_rates.rename(columns=lambda col: col.lower(), inplace=True)

        self.lookup_table = self.lookup_table.merge(ihd_incidence_rates, on=['age', 'sex', 'year'])

    def disability_weight(self, population):
        return np.array([0.08 if has_condition else 0.0 for has_condition in population.ihd == True])

    def mortality_rates(self, population, rates):
<<<<<<< HEAD
        rates += self.lookup_columns(population, ['mortality_rate'])['mortality_rate']
=======
        rates += population.merge(self.ihd_mortality_rates, on=['age', 'sex', 'year']).mortality_rate * population.ihd
>>>>>>> 73d948a1
        return rates

    def incidence_rates(self, population, rates, label):
        if label == 'ihd':
<<<<<<< HEAD
            blood_pressure_adjustment = np.maximum(1.1**((population.systolic_blood_pressure - 112.5) / 10), 1)
            #TODO: I'm multiplying a rate by the blood_pressure_adjustment but it Reed's work he's using a probability. I'm not sure how much of a difference that makes in practice
            #TODO: I'm not sure that using values here is safe. I _believe_ that the resulting column comes out in the correct order but I haven't rigorously tested that
            rates += self.lookup_columns(population, ['incidence'])['incidence'].values * blood_pressure_adjustment
=======
            blood_pressure_adjustment = np.maximum(1.1**((population.systolic_blood_pressure - 117) / 10), 1)
            #TODO: I'm multiplying a rate by the blood_pressure_adjustment but in Reed's work he's using a probability.  I'm not sure how much of a difference that makes in practice.
            rates.incidence_rate += population.merge(self.ihd_incidence_rates, on=['age', 'sex', 'year']).incidence * blood_pressure_adjustment
>>>>>>> 73d948a1
            return rates
        return rates

    @only_living
    def incidence_handler(self, event):
        affected_population = event.affected_population[event.affected_population['ihd'] == False]
        incidence_rates = self.simulation.incidence_rates(affected_population, 'ihd')
        affected_population = filter_for_rate(affected_population, incidence_rates)
        self.simulation.population.loc[affected_population.index, 'ihd'] = True


# End.<|MERGE_RESOLUTION|>--- conflicted
+++ resolved
@@ -7,7 +7,7 @@
 
 from ceam.engine import SimulationModule
 from ceam.util import filter_for_rate
-from ceam.event import only_living
+from ceam.events import only_living
 from ceam.modules.blood_pressure import BloodPressureModule
 
 
@@ -34,25 +34,15 @@
         return np.array([0.08 if has_condition else 0.0 for has_condition in population.ihd == True])
 
     def mortality_rates(self, population, rates):
-<<<<<<< HEAD
-        rates += self.lookup_columns(population, ['mortality_rate'])['mortality_rate']
-=======
-        rates += population.merge(self.ihd_mortality_rates, on=['age', 'sex', 'year']).mortality_rate * population.ihd
->>>>>>> 73d948a1
+        rates += self.lookup_columns(population, ['mortality_rate'])['mortality_rate'].values * population.ihd.values
         return rates
 
     def incidence_rates(self, population, rates, label):
         if label == 'ihd':
-<<<<<<< HEAD
             blood_pressure_adjustment = np.maximum(1.1**((population.systolic_blood_pressure - 112.5) / 10), 1)
             #TODO: I'm multiplying a rate by the blood_pressure_adjustment but it Reed's work he's using a probability. I'm not sure how much of a difference that makes in practice
             #TODO: I'm not sure that using values here is safe. I _believe_ that the resulting column comes out in the correct order but I haven't rigorously tested that
             rates += self.lookup_columns(population, ['incidence'])['incidence'].values * blood_pressure_adjustment
-=======
-            blood_pressure_adjustment = np.maximum(1.1**((population.systolic_blood_pressure - 117) / 10), 1)
-            #TODO: I'm multiplying a rate by the blood_pressure_adjustment but in Reed's work he's using a probability.  I'm not sure how much of a difference that makes in practice.
-            rates.incidence_rate += population.merge(self.ihd_incidence_rates, on=['age', 'sex', 'year']).incidence * blood_pressure_adjustment
->>>>>>> 73d948a1
             return rates
         return rates
 
