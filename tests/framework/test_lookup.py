--- conflicted
+++ resolved
@@ -90,19 +90,11 @@
     input_years = years.year_start.unique()
     base_config.update({'population': {'population_size': 10000}})
 
-<<<<<<< HEAD
-    simulation = setup_simulation([TestPopulation()], input_config=base_config)
-    manager = simulation.tables
-    years = manager.build_table(years, key_columns=('sex',),
-                                parameter_columns=(['age', 'age_start', 'age_end'],
-                                                   ['year', 'year_start', 'year_end'],),
-=======
     simulation = InteractiveContext(components=[TestPopulation()], configuration=base_config)
     manager = simulation._tables
     years = manager._build_table(years, key_columns=('sex',),
-                                 parameter_columns=(['age', 'age_group_start', 'age_group_end'],
+                                 parameter_columns=(['age', 'age_start', 'age_end'],
                                                     ['year', 'year_start', 'year_end'],),
->>>>>>> 590aa38e
                                 value_columns=None)
 
     for year in input_years:
@@ -144,37 +136,21 @@
     year_end = base_config.time.end.year
     data = build_table(lambda age, sex, year: year, year_start, year_end)
 
-<<<<<<< HEAD
-    simulation = setup_simulation([TestPopulation()], input_config=base_config)
-    manager = simulation.tables
-    table = (manager.build_table(data, key_columns=('sex',),
-                                 parameter_columns=[['age', 'age_start', 'age_end'],
-                                                    ['year', 'year_start', 'year_end']],
-                                 value_columns=None)(simulation.get_population().index))
-=======
     simulation = InteractiveContext(components=[TestPopulation()], configuration=base_config)
     manager = simulation._tables
     table = (manager._build_table(data, key_columns=('sex',),
-                                  parameter_columns=[['age', 'age_group_start', 'age_group_end'],
+                                  parameter_columns=[['age', 'age_start', 'age_end'],
                                                      ['year', 'year_start', 'year_end']],
                                   value_columns=None)(simulation.get_population().index))
->>>>>>> 590aa38e
     # make sure a single value column is returned as a series
     assert isinstance(table, pd.Series)
 
     # now add a second value column to make sure the result is a df
     data['value2'] = data.value
-<<<<<<< HEAD
-    table = (manager.build_table(data, key_columns=('sex',),
-                                 parameter_columns=[['age', 'age_start', 'age_end'],
-                                                    ['year', 'year_start', 'year_end']],
-                                 value_columns=None)(simulation.get_population().index))
-=======
     table = (manager._build_table(data, key_columns=('sex',),
-                                  parameter_columns=[['age', 'age_group_start', 'age_group_end'],
+                                  parameter_columns=[['age', 'age_start', 'age_end'],
                                                      ['year', 'year_start', 'year_end']],
                                   value_columns=None)(simulation.get_population().index))
->>>>>>> 590aa38e
 
     assert isinstance(table, pd.DataFrame)
 
